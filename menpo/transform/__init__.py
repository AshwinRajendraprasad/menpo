--- conflicted
+++ resolved
@@ -4,10 +4,6 @@
 from .piecewiseaffine import PiecewiseAffine
 from .rbf import R2LogR2RBF, R2LogRRBF
 from .groupalign.procrustes import GeneralizedProcrustesAnalysis
-<<<<<<< HEAD
-from .compositions import scale_about_centre, rotate_ccw_about_centre
-from .tcoords import image_coords_to_tcoords, tcoords_to_image_coords
-=======
 from .compositions import (scale_about_centre, rotate_ccw_about_centre,
                            shear_about_centre, transform_about_centre)
->>>>>>> 42fd7c49
+from .tcoords import image_coords_to_tcoords, tcoords_to_image_coords