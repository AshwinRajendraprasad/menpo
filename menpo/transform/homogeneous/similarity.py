--- conflicted
+++ resolved
@@ -12,17 +12,12 @@
 
     Parameters
     ----------
-<<<<<<< HEAD
-    h_matrix : ``(D + 1, D + 1)`` `ndarray`
-        The homogeneous matrix of the similarity transform.
-=======
     h_matrix : ``(n_dims + 1, n_dims + 1)`` `ndarray`
         The homogeneous matrix of the affine transformation.
     copy : `bool`, optional
         If ``False`` avoid copying ``h_matrix`` for performance.
     skip_checks : `bool`, optional
         If ``True`` avoid sanity checks on ``h_matrix`` for performance.
->>>>>>> 62474a21
     """
 
     def __init__(self, h_matrix, copy=True, skip_checks=False):
@@ -51,11 +46,7 @@
 
         Returns
         -------
-<<<<<<< HEAD
         string : `str`
-=======
-        str : `str`
->>>>>>> 62474a21
             String representation of transform.
         """
         header = 'Similarity decomposing into:'
@@ -125,11 +116,7 @@
 
         Returns
         -------
-<<<<<<< HEAD
-        params : (P,) `ndarray`
-=======
         params : ``(P,)`` `ndarray`
->>>>>>> 62474a21
             The values that parameterise the transform.
 
         Raises
@@ -197,15 +184,9 @@
     Parameters
     ----------
     source : :map:`PointCloud`
-<<<<<<< HEAD
-        The source pointcloud instance used in the alignment.
-    target : :map:`PointCloud`
-        The target pointcloud instance used in the alignment.
-=======
         The source pointcloud instance used in the alignment
     target : :map:`PointCloud`
         The target pointcloud instance used in the alignment
->>>>>>> 62474a21
     rotation: `bool`, optional
         If ``False``, the rotation component of the similarity transform is not
         inferred.
@@ -258,27 +239,6 @@
 
 def procrustes_alignment(source, target, rotation=True):
     r"""
-<<<<<<< HEAD
-    Returns the similarity transform that aligns the source to the target.
-    Solves the standard orthogonal procrustes problem where the rotation
-    component is guaranteed
-
-    Parameters
-    ----------
-    source : :map:`PointCloud`.
-        The source pointcloud
-    target : :map:`PointCloud`
-        The target pointcloud.
-    rotation : `bool`, optional
-        If ``True``, rotation is allowed in the Procrustes calculation. If
-        ``False``, only scale and translation is returned.
-
-    Returns
-    -------
-    similarity_transform : map:`Similarity`
-        A :map:`Similarity Transform that optimally aligns the ``source`` to
-        ``target``.
-=======
     Returns the similarity transform that aligns the `source` to the `target`.
 
     Parameters
@@ -289,14 +249,14 @@
         The target pointcloud
     rotation : `bool`, optional
         If ``True``, rotation is allowed in the Procrustes calculation. If
-        ``False``, only scale and translation effects are used.
+        ``False``, only scale and translation effects are allowed in the
+        returned transform.
 
     Returns
     -------
     transform : :map:`Similarity`
-        A :map:`Similarity Transform that optimally aligns the `source` to
+        A :map:`Similarity` transform that optimally aligns the `source` to
         `target`.
->>>>>>> 62474a21
     """
     from .rotation import Rotation, optimal_rotation_matrix
     from .translation import Translation
