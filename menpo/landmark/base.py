import abc

import numpy as np

from menpo.transform.base import Transformable
from menpo.visualize import LandmarkViewer
from menpo.visualize.base import Viewable


class Landmarkable(object):
    r"""
    Abstract interface for object that can have landmarks attached to them.
    Landmarkable objects have a public dictionary of landmarks which are
    managed by a :map:`LandmarkManager`. This means that
    different sets of landmarks can be attached to the same object.
    Landmarks can be N-dimensional and are expected to be some
    subclass of :map:`PointCloud`. These landmarks
    are wrapped inside a :map:`LandmarkGroup` object that performs
    useful tasks like label filtering and viewing.
    """

    __metaclass__ = abc.ABCMeta

    def __init__(self):
        super(Landmarkable, self).__init__()
        self._landmarks = LandmarkManager(self)

    @property
    def landmarks(self):
        return self._landmarks

    @landmarks.setter
    def landmarks(self, value):
        self._landmarks = value.copy()
        self._landmarks._target = self

    @property
    def n_landmark_groups(self):
        r"""
        The number of landmark groups on this object.

        :type: int
        """
        return self.landmarks.n_groups


class LandmarkManager(Transformable, Viewable):
    """
    Class for storing and manipulating Landmarks associated with an object.
    This involves managing the internal dictionary, as well as providing
    convenience functions for operations like viewing.

    Parameters
    ----------
    target : :class:`menpo.landmarks.base.Landmarkable`
        The parent object that owns these landmarks
    """

    def __init__(self, target):
        super(LandmarkManager, self).__init__()
        self.__target = target
        self._landmark_groups = {}

    def copy(self):
        r"""
        An efficient copy of this landmark manager.

        Note that the returned landmark manager will share the same target as
        self - the target will not be copied.

        Returns
        -------

        manager: :map:`LandmarkManager`
            A manager with an identical set of annotations to this one.

        """
        new_manager = LandmarkManager(self._target)
        new_manager._landmark_groups = {l: g.copy() for l, g in
                                        self._landmark_groups.iteritems()}
        return new_manager

    def __iter__(self):
        """
        Iterate over the internal landmark group dictionary
        """
        return iter(self._landmark_groups.iteritems())

    def __setitem__(self, group_label, value):
        """
        Sets a new landmark group for the given label. This can be set using
        an existing landmark group, or using a PointCloud. Existing landmark
        groups will have their target reset. If a PointCloud is provided then
        all landmarks belong to a single label `all`.

        Parameters
        ----------
        group_label : String
            Label of new group.
        value : LandmarkGroup or PointCloud
            The new landmark group to set.

        Raises
        ------
        DimensionalityError
            If the landmarks and the shape are not of the same dimensionality.
        """
        from menpo.shape import PointCloud
        # firstly, make sure the dim is correct
        if value.n_dims != self._target.n_dims:
            raise ValueError(
                "Trying to set {}D landmarks on a "
                "{}D shape".format(value.n_dims, self._target.n_dims))
        if isinstance(value, PointCloud):
            # Copy the PointCloud so that we take ownership of the memory
            lmark_group = LandmarkGroup(
<<<<<<< HEAD
                self._target, None, value.copy(),
=======
                self._target, group_label, value,
>>>>>>> f81b1cdc
                {'all': np.ones(value.n_points, dtype=np.bool)})
        elif isinstance(value, LandmarkGroup):
            # Copy the landmark group so that we now own it
            lmark_group = value.copy()
            # check the target is set correctly
            lmark_group._target = self._target
        else:
            raise ValueError('Valid types are PointCloud or LandmarkGroup')

        self._landmark_groups[group_label] = lmark_group

    def __getitem__(self, group_label=None):
        """
        Returns the group for the provided label.

        Parameters
        ---------
        group_label : String, optional
            The label of the group. If None is provided, and if there is only
            one group, the unambiguous group will be returned.

            Default: None

        Returns
        -------
        lmark_group : :class:`LandmarkGroup`
            The matching landmark group.
        """
        if group_label is None:
            if self.n_groups == 1:
                group_label = self.group_labels[0]
            else:
                raise ValueError("Cannot use None as a key as there are {} "
                                 "landmark groups".format(self.n_groups))
        return self._landmark_groups[group_label]

    @property
    def _target(self):
        return self.__target

    @_target.setter
    def _target(self, value):
        self.__target = value
        for group in self._landmark_groups.itervalues():
            group._target = self.__target

    @property
    def n_groups(self):
        """
        Total number of labels.

        :type: int
        """
        return len(self._landmark_groups)

    @property
    def has_landmarks(self):
        """
        Whether the object has landmarks or not

        :type: int
        """
        return self.n_groups != 0

    @property
    def group_labels(self):
        """
        All the labels for the landmark set.

        :type: List of strings
        """
        return self._landmark_groups.keys()

    def update(self, landmark_manager):
        """
        Update the manager with the groups from another manager. This performs
        a copy on the other landmark manager and resets it's target.

        Parameters
        ----------
        landmark_manager : :class:`LandmarkManager`
            The landmark manager to copy from.
        """
        new_landmark_manager = landmark_manager.copy()
        new_landmark_manager._target = self._target
        self._landmark_groups.update(new_landmark_manager._landmark_groups)

    def _transform_inplace(self, transform):
        for group in self._landmark_groups.itervalues():
            group.lms._transform_inplace(transform)
        return self

    def _view(self, figure_id=None, new_figure=False, **kwargs):
        """
        View all landmarks groups on the current manager.

        Parameters
        ----------
        include_labels : bool, optional
            If `True`, also render the label names next to the landmarks.
        kwargs : dict, optional
            Passed through to the viewer.
        """
        for group in self._landmark_groups.itervalues():
            group._view(figure_id=figure_id, new_figure=new_figure, **kwargs)

    def __str__(self):
        out_string = '{}: n_groups: {}'.format(type(self).__name__,
                                               self.n_groups)
        if self.has_landmarks:
            for label, group in self:
                out_string += '\n'
                out_string += '({}): {}'.format(label, group.__str__())

        return out_string


class LandmarkGroup(Viewable):
    """
    An immutable object that holds a :map:`PointCloud` (or a subclass) and
    stores labels for each point. These labels are defined via masks on the
    :map:`PointCloud`. For this reason, the :map:`PointCloud` is considered to
    be immutable.

    Parameters
    ----------
    target : :class:`menpo.landmarks.base.Landmarkable`
        The parent object of this landmark group.
    group_label : String
        The label of the group.
    pointcloud : :map:`PointCloud`
        The pointcloud representing the landmarks.
    labels_to_masks : dict of string to boolean ndarrays
        For each label, the mask that specifies the indices in to the
        pointcloud that belong to the label.
    copy : boolean, optional
        If true, a copy of the pointcloud is stored on the group.

        Default True

    """

    def __init__(self, target, group_label, pointcloud, labels_to_masks,
                 copy=True):
        super(LandmarkGroup, self).__init__()

        if not labels_to_masks:
            raise ValueError('Landmark groups are designed for their internal '
                             'state, other than owernship, to be immutable. '
                             'Empty label sets are not permitted.')

        if np.vstack(labels_to_masks.values()).shape[1] != pointcloud.n_points:
            raise ValueError('Each mask must have the same number of points '
                             'as the landmark pointcloud.')

        unlabelled_points = np.sum(labels_to_masks.values(), axis=0) == 0
        if np.any(unlabelled_points):
            raise ValueError('Every point in the landmark pointcloud must be '
                             'labelled. Points {0} were unlabelled.'.format(
                np.nonzero(unlabelled_points)))

        self._group_label = group_label
        self._target = target
        if copy:
            self._pointcloud = pointcloud.copy()
            self._labels_to_masks = {l: m.copy() for l, m in
                                     labels_to_masks.iteritems()}
        else:
            self._pointcloud = pointcloud
            self._labels_to_masks = labels_to_masks

    def copy(self):
        r"""
        An efficient copy of this landmark group.

        Note that the returned landmark group will share the same target as
        self - the target will not be copied.

        Returns
        -------

        group: :map:`LandmarkGroup`
            A group with an identical set of points, labels, and masks
            as this one.

        """
        return LandmarkGroup(self._target, self.group_label, self.lms,
                             self._labels_to_masks, copy=True)

    def __iter__(self):
        """
        Iterate over the internal label dictionary
        """
        return iter(self._labels_to_masks)

    def __setitem__(self, label, indices):
        """
        Add a new label to the landmark group by adding a new set of indices

        Parameters
        ----------
        label : String
            Label of landmark.
        indices : (K,) ndarray
            Array of indices in to the pointcloud. Each index implies
            membership to the label.
        """
        mask = np.zeros(self._pointcloud.n_points, dtype=np.bool)
        mask[indices] = True
        self._labels_to_masks[label] = mask

    def __getitem__(self, label):
        """
        Returns a new landmark group that contains ONLY the specified label.

        Parameters
        ----------
        label : String
            Label to filter on.

        Returns
        -------
        landmark_group : :class:`LandmarkGroup`
            A new landmark group with a single label.
        """
        return self.with_labels(label)

    @property
    def group_label(self):
        """
        The label of this landmark group.

        :type: String
        """
        return self._group_label

    @property
    def labels(self):
        """
        The list of labels that belong to this group.

        :type: [strings]
        """
        return self._labels_to_masks.keys()

    @property
    def n_labels(self):
        """
        Number of labels in the group.

        :type: int
        """
        return len(self.labels)

    @property
    def lms(self):
        """
        The pointcloud representing all the landmarks in the group.

        :type: :class:`menpo.shape.pointcloud.Pointcloud`
        """
        return self._pointcloud

    @property
    def n_landmarks(self):
        """
        The total number of landmarks in the group.

        :type: int
        """
        return self._pointcloud.n_points

    @property
    def n_dims(self):
        """
        The dimensionality of these landmarks.

        :type: int
        """
        return self._pointcloud.n_dims

    def with_labels(self, labels=None):
        """
        Returns a new landmark group that contains only the given labels.

        Parameters
        ----------
        labels : String or List of strings, optional
            Labels that should be kept in the returned landmark group. If
            None is passed, and if there is only one label on this group,
            the label will be substituted automatically.

            Default: None
        Returns
        -------
        landmark_group : :class:`LandmarkGroup`
            A new landmark group with the same group label but containing only
            the given label.
        """
        # make it easier by allowing None when there is only one label
        if labels is None:
            if self.n_labels == 1:
                labels = self.labels
            else:
                raise ValueError("Cannot use None as there are "
                                 "{} labels".format(self.n_labels))
        # Make it easier to use by accepting a single string as well as a list
        if isinstance(labels, str):
            labels = [labels]
        return self._new_group_with_only_labels(labels)

    def without_labels(self, labels):
        """
        Returns a new landmark group that contains all labels EXCEPT the given
        label.

        Parameters
        ----------
        label : String
            Label to exclude.

        Returns
        -------
        landmark_group : :class:`LandmarkGroup`
            A new landmark group with the same group label but containing all
            labels except the given label.
        """
        # Make it easier to use by accepting a single string as well as a list
        if isinstance(labels, str):
            labels = [labels]
        labels_to_keep = list(set(self.labels).difference(labels))
        return self._new_group_with_only_labels(labels_to_keep)

    def _new_group_with_only_labels(self, labels):
        """
        Deal with changing indices when you add and remove points. In this case
        we only deal with building a new dataset that keeps masks.

        Parameters
        ----------
        labels : [String]
            List of strings of the labels to keep

        Returns
        -------
        lmark_group : :class:`LandmarkGroup`
            The new landmark group with only the requested labels.
        """
        set_difference = set(labels).difference(self.labels)
        if len(set_difference) > 0:
            raise ValueError('Labels {0} do not exist in the landmark '
                             'group. Available labels are: {1}'.format(
                list(set_difference), self.labels))

        masks_to_keep = [self._labels_to_masks[l] for l in labels
                         if l in self._labels_to_masks]
        overlap = np.sum(masks_to_keep, axis=0) > 0
        masks_to_keep = [l[overlap] for l in masks_to_keep]

        return LandmarkGroup(self._target, self.group_label,
                             self._pointcloud.from_mask(overlap),
                             dict(zip(labels, masks_to_keep)))

    def _view(self, figure_id=None, new_figure=False, include_labels=True,
              **kwargs):
        """
        View all landmarks on the current shape, using the default
        shape view method. Kwargs passed in here will be passed through
        to the shapes view method.

        Parameters
        ----------
        include_labels : bool, optional
            If `True`, also render the label names next to the landmarks.
        kwargs : dict, optional
            Passed through to the viewer.
        """
        target_viewer = self._target.view(figure_id=figure_id,
                                          new_figure=new_figure, **kwargs)
        landmark_viewer = LandmarkViewer(target_viewer.figure_id, False,
                                         self.group_label, self._pointcloud,
                                         self._labels_to_masks, self._target)

        return landmark_viewer.render(include_labels=include_labels, **kwargs)

    def __str__(self):
        return '{}: label: {}, n_labels: {}, n_points: {}'.format(
            type(self).__name__, self.group_label, self.n_labels,
            self.n_landmarks)<|MERGE_RESOLUTION|>--- conflicted
+++ resolved
@@ -114,11 +114,7 @@
         if isinstance(value, PointCloud):
             # Copy the PointCloud so that we take ownership of the memory
             lmark_group = LandmarkGroup(
-<<<<<<< HEAD
-                self._target, None, value.copy(),
-=======
                 self._target, group_label, value,
->>>>>>> f81b1cdc
                 {'all': np.ones(value.n_points, dtype=np.bool)})
         elif isinstance(value, LandmarkGroup):
             # Copy the landmark group so that we now own it
