--- conflicted
+++ resolved
@@ -22,12 +22,13 @@
 
     Returns
     -------
-    gradient : :map:`Image` or subclass or ``(X, Y, ..., Z, C * length([X, Y, ..., Z]))`` `ndarray`
-        The output has the same type as the input ``pixels``. The gradient over
-        each axis over each channel. Therefore, the last axis of the gradient of
-        a 2D, single channel image, will have length ``2``. The last axis of
-        the gradient of a 2D, 3-channel image, will have length ``6``, the
-        ordering being ``[Rd_x, Rd_y, Gd_x, Gd_y, Bd_x, Bd_y]``.
+    gradient : ndarray, shape (X, Y, ..., Z, C * length([X, Y, ..., Z]))
+        The gradient over each axis over each channel. Therefore, the
+        last axis of the gradient of a 2D, single channel image, will have
+        length `2`. The last axis of the gradient of a 2D, 3-channel image,
+        will have length `6`, he ordering being [Rd_x, Rd_y, Gd_x, Gd_y,
+        Bd_x, Bd_y].
+
     """
     grad_per_dim_per_channel = [np.gradient(g) for g in
                                 np.rollaxis(pixels, -1)]
@@ -733,10 +734,6 @@
 
     Parameters
     ----------
-<<<<<<< HEAD
-    popup : `boolean`, optional
-        If enabled, the widget will appear as a popup window.
-=======
     popup : `bool`, optional
         If ``True``, the widget will appear as a popup window.
 
@@ -760,7 +757,6 @@
         import menpo.io as mio
         image = mio.import_builtin_asset.lenna_png()
         features_image = features_fun[0](image)
->>>>>>> b228660a
     """
     from menpo.visualize.widgets import features_selection
 
