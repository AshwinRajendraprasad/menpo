--- conflicted
+++ resolved
@@ -5,7 +5,7 @@
 import PIL.Image as PILImage
 
 from menpo.compatibility import basestring
-from menpo.base import Vectorizable, MenpoDeprecationWarning
+from menpo.base import Vectorizable
 from menpo.shape import PointCloud
 from menpo.landmark import Landmarkable
 from menpo.transform import (Translation, NonUniformScale,
@@ -1397,6 +1397,7 @@
                                                batch_size=batch_size)
             sampled = self.sample(points_to_sample,
                                   order=order, mode=mode, cval=cval)
+
         # set any nan values to 0
         sampled[np.isnan(sampled)] = 0
         # build a warped version of the image
@@ -1667,14 +1668,7 @@
         cval : ``float``, optional
             The value to be set outside the rotated image boundaries.
         """
-<<<<<<< HEAD
         t = scale_about_centre(self, 1.0 / scale)
-=======
-        centre = Translation(-self.centre())
-        t = (centre.compose_before(UniformScale(1.0 / scale, self.n_dims))
-                   .compose_before(centre.pseudoinverse()))
-
->>>>>>> bc10beb9
         return self.warp_to_shape(self.shape, t, cval=cval)
 
     def rotate_ccw_about_centre(self, theta, degrees=True, cval=0.0):
