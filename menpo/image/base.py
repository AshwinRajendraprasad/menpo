--- conflicted
+++ resolved
@@ -101,14 +101,7 @@
                     "1 channel) or 3D+ (2D+ shape, n_channels) "
                     " - a {}D array "
                     "was provided".format(image_data.ndim))
-<<<<<<< HEAD
         self.pixels = image_data
-        # add FeatureExtraction functionality
-=======
-            self.pixels = np.require(image_data, requirements=['C'])
-
->>>>>>> 3ece8d03
-        self.features = ImageFeatures(self)
 
     @classmethod
     def blank(cls, shape, n_channels=1, fill=0, dtype=np.float):
