--- conflicted
+++ resolved
@@ -573,15 +573,11 @@
             gradient of a 2D, single channel image, will have length `2`.
             The length of a 2D, 3-channel image, will have length `6`.
         """
-<<<<<<< HEAD
         from menpo.feature import gradient
-        grad_image_pixels = gradient(self.pixels)
-=======
         global binary_erosion
         if binary_erosion is None:
             from scipy.ndimage import binary_erosion  # expensive
-        grad_image_pixels = features.gradient(self.pixels)
->>>>>>> 5dcb0da0
+        grad_image_pixels = gradient(self.pixels)
         grad_image = MaskedImage(grad_image_pixels,
                                  mask=self.mask.copy(), copy=False)
 
