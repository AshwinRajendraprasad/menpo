--- conflicted
+++ resolved
@@ -1,9 +1,3 @@
 from .convolution import log_gabor
-<<<<<<< HEAD
 from .decomposition import eigenvalue_decomposition, pca, ipca
-from .linalg import dot_inplace_left, dot_inplace_right
-=======
-from .decomposition import (eigenvalue_decomposition,
-                            principal_component_decomposition)
-from .linalg import dot_inplace_left, dot_inplace_right, as_matrix, from_matrix
->>>>>>> a455672b
+from .linalg import dot_inplace_left, dot_inplace_right, as_matrix, from_matrix