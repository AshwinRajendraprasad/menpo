from __future__ import division, print_function
import numpy as np

from menpo.fitmultilevel.builder import (DeformableModelBuilder,
                                         normalization_wrt_reference_shape,
                                         build_shape_model, create_pyramid)
from menpo.fitmultilevel.functions import build_sampling_grid
from menpo.fitmultilevel import checks
from menpo.feature import sparse_hog
from menpo.visualize import print_dynamic, progress_bar_str

from .classifier import linear_svm_lr


class CLMBuilder(DeformableModelBuilder):
    r"""
    Class that builds Multilevel Constrained Local Models.

    Parameters
    ----------
    classifier_trainers : ``callable -> callable`` or ``[callable -> callable]``

        Each ``classifier_trainers`` is a callable that will be invoked as:

            classifer = classifier_trainer(X, t)

        where X is a matrix of samples and t is a matrix of classifications
        for each sample. `classifier` is then itself a callable,
        which will be used to classify novel instance by the CLM.

        If list of length ``n_levels``, then a classifier_trainer callable is
        defined per level. The first element of the list specifies the
        classifier_trainer to be used at the lowest pyramidal level and so on.

        If not a list or a list with length ``1``, then the specified
        classifier_trainer will be used for all levels.


        Examples of such classifier trainers can be found in
        `menpo.fitmultilevel.clm.classifier`

    patch_shape : tuple of `int`
        The shape of the patches used by the classifier trainers.

    features : ``callable`` or ``[callable]``, optional
        If list of length ``n_levels``, then a feature is defined per level.
        However, this requires that the ``pyramid_on_features`` flag is
        disabled, so that the features are extracted at each level.
        The first element of the list specifies the features to be extracted
        at the lowest pyramidal level and so on.

        If not a list or a list with length ``1``, then:
            If ``pyramid_on_features`` is ``True``, the specified feature will
            be applied to the highest level.
            If ``pyramid_on_features`` is ``False``, the specified feature will
            be applied to all pyramid levels.

    normalization_diagonal : `int` >= ``20``, optional
        During building an AAM, all images are rescaled to ensure that the
        scale of their landmarks matches the scale of the mean shape.

        If `int`, it ensures that the mean shape is scaled so that the diagonal
        of the bounding box containing it matches the ``normalization_diagonal``
        value.
        If ``None``, the mean shape is not rescaled.

        Note that, because the reference frame is computed from the mean
        landmarks, this kwarg also specifies the diagonal length of the
        reference frame (provided that features computation does not change
        the image size).

    n_levels : `int` > ``0``, optional
        The number of multi-resolution pyramidal levels to be used.

    downscale : `float` >= ``1``, optional
        The downscale factor that will be used to create the different
        pyramidal levels. The scale factor will be::

            (downscale ** k) for k in range(n_levels)

    scaled_shape_models : `boolean`, optional
        If ``True``, the reference frames will be the mean shapes of each
        pyramid level, so the shape models will be scaled.

        If ``False``, the reference frames of all levels will be the mean shape
        of the highest level, so the shape models will not be scaled; they will
        have the same size.

    pyramid_on_features : `boolean`, optional
        If ``True``, the feature space is computed once at the highest scale and
        the Gaussian pyramid is applied on the feature images.

        If ``False``, the Gaussian pyramid is applied on the original images
        (intensities) and then features will be extracted at each level.

    max_shape_components : ``None`` or `int` > ``0`` or ``0`` <= `float` <= ``1`` or list of those, optional
        If list of length ``n_levels``, then a number of shape components is
        defined per level. The first element of the list specifies the number
        of components of the lowest pyramidal level and so on.

        If not a list or a list with length ``1``, then the specified number of
        shape components will be used for all levels.

        Per level:
            If `int`, it specifies the exact number of components to be
            retained.

            If `float`, it specifies the percentage of variance to be retained.

            If ``None``, all the available components are kept
            (100% of variance).

    boundary : `int` >= ``0``, optional
        The number of pixels to be left as a safe margin on the boundaries
        of the reference frame (has potential effects on the gradient
        computation).

    Returns
    -------
    clm : :map:`CLMBuilder`
        The CLM Builder object
    """
    def __init__(self, classifier_trainers=linear_svm_lr, patch_shape=(5, 5),
                 features=sparse_hog, normalization_diagonal=None,
                 n_levels=3, downscale=1.1, scaled_shape_models=True,
                 pyramid_on_features=False, max_shape_components=None,
<<<<<<< HEAD
                 boundary=3):
        # check parameters
=======
                 boundary=3, interpolator='scipy'):

        # general deformable model checks
>>>>>>> 3a028bbd
        checks.check_n_levels(n_levels)
        checks.check_downscale(downscale)
        checks.check_normalization_diagonal(normalization_diagonal)
        checks.check_boundary(boundary)
        max_shape_components = checks.check_max_components(
            max_shape_components, n_levels, 'max_shape_components')
        features = checks.check_features(features, n_levels,
                                         pyramid_on_features)

        # CLM specific checks
        classifier_trainers = check_classifier_trainers(classifier_trainers, n_levels)
        patch_shape = check_patch_shape(patch_shape)

        # store parameters
        self.classifier_trainers = classifier_trainers
        self.patch_shape = patch_shape
        self.features = features
        self.normalization_diagonal = normalization_diagonal
        self.n_levels = n_levels
        self.downscale = downscale
        self.scaled_shape_models = scaled_shape_models
        self.pyramid_on_features = pyramid_on_features
        self.max_shape_components = max_shape_components
        self.boundary = boundary

    def build(self, images, group=None, label=None, verbose=False):
        r"""
        Builds a Multilevel Constrained Local Model from a list of
        landmarked images.

        Parameters
        ----------
        images : list of :map:`Image`
            The set of landmarked images from which to build the AAM.
        group : string, Optional
            The key of the landmark set that should be used. If ``None``,
            and if there is only one set of landmarks, this set will be used.
        label : `string`, optional
            The label of of the landmark manager that you wish to use. If
            ``None``, the convex hull of all landmarks is used.
        verbose : `boolean`, optional
            Flag that controls information and progress printing.

        Returns
        -------
        clm : :map:`CLM`
            The CLM object
        """
        # compute reference_shape and normalize images size
        self.reference_shape, normalized_images = \
            normalization_wrt_reference_shape(
                images, group, label, self.normalization_diagonal,
                verbose=verbose)

        # create pyramid
        generators = create_pyramid(normalized_images, self.n_levels,
                                    self.downscale,  self.pyramid_on_features,
                                    self.features, verbose=verbose)

        # build the model at each pyramid level
        if verbose:
            if self.n_levels > 1:
                print_dynamic('- Building model for each of the {} pyramid '
                              'levels\n'.format(self.n_levels))
            else:
                print_dynamic('- Building model\n')

        shape_models = []
        classifiers = []
        # for each pyramid level (high --> low)
        for j in range(self.n_levels):
            # since models are built from highest to lowest level, the
            # parameters of type list need to use a reversed index
            rj = self.n_levels - j - 1

            if verbose:
                level_str = '  - '
                if self.n_levels > 1:
                    level_str = '  - Level {}: '.format(j + 1)

            # get images of current level
            feature_images = []
            if self.pyramid_on_features:
                # features are already computed, so just call generator
                for c, g in enumerate(generators):
                    if verbose:
                        print_dynamic('{}Rescaling feature space - {}'.format(
                            level_str,
                            progress_bar_str((c + 1.) / len(generators),
                                             show_bar=False)))
                    feature_images.append(next(g))
            else:
                # extract features of images returned from generator
                for c, g in enumerate(generators):
                    if verbose:
                        print_dynamic('{}Computing feature space - {}'.format(
                            level_str,
                            progress_bar_str((c + 1.) / len(generators),
                                             show_bar=False)))
                    feature_images.append(self.features[rj](next(g)))

            # extract potentially rescaled shapes
            shapes = [i.landmarks[group][label] for i in feature_images]

            # define shapes that will be used for training
            if j == 0:
                original_shapes = shapes
                train_shapes = shapes
            else:
                if self.scaled_shape_models:
                    train_shapes = shapes
                else:
                    train_shapes = original_shapes

            # train shape model and find reference frame
            if verbose:
                print_dynamic('{}Building shape model'.format(level_str))
            shape_model = build_shape_model(
                train_shapes, self.max_shape_components[rj])

            # add shape model to the list
            shape_models.append(shape_model)

            # build classifiers
            sampling_grid = build_sampling_grid(self.patch_shape)
            n_points = shapes[0].n_points
            level_classifiers = []
            for k in range(n_points):
                if verbose:
                    print_dynamic('{}Building classifiers - {}'.format(
                        level_str,
                        progress_bar_str((k + 1.) / n_points,
                                         show_bar=False)))

                positive_labels = []
                negative_labels = []
                positive_samples = []
                negative_samples = []

                for i, s in zip(feature_images, shapes):

                    max_x = i.shape[0] - 1
                    max_y = i.shape[1] - 1

                    point = (np.round(s.points[k, :])).astype(int)
                    patch_grid = sampling_grid + point[None, None, ...]
                    positive, negative = get_pos_neg_grid_positions(
                        patch_grid, positive_grid_size=(1, 1))

                    x = positive[:, 0]
                    y = positive[:, 1]
                    x[x > max_x] = max_x
                    y[y > max_y] = max_y
                    x[x < 0] = 0
                    y[y < 0] = 0

                    positive_sample = i.pixels[positive[:, 0],
                                               positive[:, 1], :]
                    positive_samples.append(positive_sample)
                    positive_labels.append(np.ones(positive_sample.shape[0]))

                    x = negative[:, 0]
                    y = negative[:, 1]
                    x[x > max_x] = max_x
                    y[y > max_y] = max_y
                    x[x < 0] = 0
                    y[y < 0] = 0

                    negative_sample = i.pixels[x, y, :]
                    negative_samples.append(negative_sample)
                    negative_labels.append(-np.ones(negative_sample.shape[0]))

                positive_samples = np.asanyarray(positive_samples)
                positive_samples = np.reshape(positive_samples,
                                              (-1, positive_samples.shape[-1]))
                positive_labels = np.asanyarray(positive_labels).flatten()

                negative_samples = np.asanyarray(negative_samples)
                negative_samples = np.reshape(negative_samples,
                                              (-1, negative_samples.shape[-1]))
                negative_labels = np.asanyarray(negative_labels).flatten()

                X = np.vstack((positive_samples, negative_samples))
                t = np.hstack((positive_labels, negative_labels))

                clf = self.classifier_trainers[rj](X, t)
                level_classifiers.append(clf)

            # add level classifiers to the list
            classifiers.append(level_classifiers)

            if verbose:
                print_dynamic('{}Done\n'.format(level_str))

        # reverse the list of shape and appearance models so that they are
        # ordered from lower to higher resolution
        shape_models.reverse()
        classifiers.reverse()
        n_training_images = len(images)

        from .base import CLM
        return CLM(shape_models, classifiers, n_training_images,
                   self.patch_shape, self.features, self.reference_shape,
                   self.downscale, self.scaled_shape_models,
                   self.pyramid_on_features)


def get_pos_neg_grid_positions(sampling_grid, positive_grid_size=(1, 1)):
    r"""
    Divides a sampling grid in positive and negative pixel positions. By
    default only the center of the grid is considered to be positive.
    """
    positive_grid_size = np.array(positive_grid_size)
    mask = np.zeros(sampling_grid.shape[:-1], dtype=np.bool)
    center = np.round(np.array(mask.shape) / 2).astype(int)
    positive_grid_size -= [1, 1]
    start = center - positive_grid_size
    end = center + positive_grid_size + 1
    mask[start[0]:end[0], start[1]:end[1]] = True
    positive = sampling_grid[mask]
    negative = sampling_grid[~mask]
    return positive, negative


def check_classifier_trainers(classifier_trainers, n_levels):
    r"""
    Checks the classifier_trainers. Must be a ``callable`` ->
    ``callable`` or
    or a list containing 1 or {n_levels} callables each of which returns a
    callable.
    """
    str_error = ("classifier must be a callable "
                 "of a list containing 1 or {} callables").format(n_levels)
    if not isinstance(classifier_trainers, list):
        classifier_list = [classifier_trainers] * n_levels
    elif len(classifier_trainers) == 1:
        classifier_list = [classifier_trainers[0]] * n_levels
    elif len(classifier_trainers) == n_levels:
        classifier_list = classifier_trainers
    else:
        raise ValueError(str_error)
    for classifier in classifier_list:
        if not callable(classifier):
            raise ValueError(str_error)
    return classifier_list


def check_patch_shape(patch_shape):
    r"""
    Checks the patch shape. It must be a tuple with `int` > ``1``.
    """
    str_error = "patch_size mast be a tuple with two integers"
    if not isinstance(patch_shape, tuple) or len(patch_shape) != 2:
        raise ValueError(str_error)
    for sh in patch_shape:
        if not isinstance(sh, int) or sh < 2:
            raise ValueError(str_error)
    return patch_shape<|MERGE_RESOLUTION|>--- conflicted
+++ resolved
@@ -124,14 +124,9 @@
                  features=sparse_hog, normalization_diagonal=None,
                  n_levels=3, downscale=1.1, scaled_shape_models=True,
                  pyramid_on_features=False, max_shape_components=None,
-<<<<<<< HEAD
                  boundary=3):
-        # check parameters
-=======
-                 boundary=3, interpolator='scipy'):
 
         # general deformable model checks
->>>>>>> 3a028bbd
         checks.check_n_levels(n_levels)
         checks.check_downscale(downscale)
         checks.check_normalization_diagonal(normalization_diagonal)
