from __future__ import division
import numpy as np
from random import sample

from menpo.shape import TriMesh
from menpo.image import MaskedImage
from menpo.transform import Scale, Translation
from menpo.transform.piecewiseaffine import PiecewiseAffine
from menpo.transform.thinplatesplines import ThinPlateSplines
from menpo.model import PCAModel
from menpo.fitmultilevel.builder import DeformableModelBuilder
from menpo.fitmultilevel.featurefunctions import compute_features
from menpo.visualize import print_dynamic, progress_bar_str, print_bytes
from ..functions import mean_pointcloud


class AAMBuilder(DeformableModelBuilder):
    r"""
    Class that builds Multilevel Active Appearance Models.

    Parameters
    ----------
    feature_type : ``None`` or `string` or `function` or list of those, optional
        If list of length ``n_levels``, then a feature is defined per level.
        However, this requires that the ``pyramid_on_features`` flag is
        ``False``, so that the features are extracted at each level.
        The first element of the list specifies the features to be extracted at
        the lowest pyramidal level and so on.

        If not a list or a list with length ``1``, then:
            If ``pyramid_on_features`` is ``True``, the specified feature will
            be applied to the highest level.
            If ``pyramid_on_features`` is ``False``, the specified feature will
            be applied to all pyramid levels.

        Per level:
            If ``None``, the appearance model will be built using the original
            image representation, i.e. no features will be extracted from the
            original images.

            If `string`, image features will be computed by executing::

               feature_image = eval('img.feature_type.' +
                                    feature_type[level] + '()')

            for each pyramidal level. For this to work properly each string
            needs to be one of menpo's standard image feature methods
            ('igo', 'hog', ...).
            Note that, in this case, the feature computation will be
            carried out using the default options.

        Non-default feature options and new experimental features can be
        defined using `function`. In this case, the `function` must
        receive an image as input and return a particular feature
        representation of that image. For example::

            def igo_double_from_std_normalized_intensities(image)
                image = deepcopy(image)
                image.normalize_std_inplace()
                return image.feature_type.igo(double_angles=``True``)

        See :map:`ImageFeatures` for details more details on
        menpo's standard image features and feature options.

    transform : :map:`PureAlignmentTransform`, optional
        The :map:`PureAlignmentTransform` that will be
        used to warp the images.

    trilist : ``(t, 3)`` `ndarray`, optional
        Triangle list that will be used to build the reference frame. If
        ``None``, defaults to performing Delaunay triangulation on the points.

    normalization_diagonal : `int` >= ``20``, optional
        During building an AAM, all images are rescaled to ensure that the
        scale of their landmarks matches the scale of the mean shape.

        If `int`, it ensures that the mean shape is scaled so that the diagonal
        of the bounding box containing it matches the normalization_diagonal
        value.

        If ``None``, the mean shape is not rescaled.

        Note that, because the reference frame is computed from the mean
        landmarks, this kwarg also specifies the diagonal length of the
        reference frame (provided that features computation does not change
        the image size).

    n_levels : `int` > 0, optional
        The number of multi-resolution pyramidal levels to be used.

    downscale : `float` >= ``1``, optional
        The downscale factor that will be used to create the different
        pyramidal levels. The scale factor will be::

            (downscale ** k) for k in range(``n_levels``)

    scaled_shape_models : `boolean`, optional
        If ``True``, the reference frames will be the mean shapes of
        each pyramid level, so the shape models will be scaled.

        If ``False``, the reference frames of all levels will be the mean shape
        of the highest level, so the shape models will not be scaled; they will
        have the same size.

        Note that from our experience, if ``scaled_shape_models`` is ``False``,
        AAMs tend to have slightly better performance.

    pyramid_on_features : `boolean`, optional
        If ``True``, the feature space is computed once at the highest scale and
        the Gaussian pyramid is applied on the feature images.

        If ``False``, the Gaussian pyramid is applied on the original images
        (intensities) and then features will be extracted at each level.
        Note that from our experience, if ``pyramid_on_features`` is ``True``,
        AAMs tend to have slightly better performance.

    max_shape_components : ``None`` or `int` > 0 or ``0`` <= `float` <= ``1`` or list of those, optional
        If list of length ``n_levels``, then a number of shape components is
        defined per level. The first element of the list specifies the number
        of components of the lowest pyramidal level and so on.

        If not a list or a list with length ``1``, then the specified number of
        shape components will be used for all levels.

        Per level:
            If `int`, it specifies the exact number of components to be
            retained.

            If `float`, it specifies the percentage of variance to be retained.

            If ``None``, all the available components are kept
            (100% of variance).

    max_appearance_components : ``None`` or `int` > 0 or ``0`` <= `float` <= ``1`` or list of those, optional
        If list of length ``n_levels``, then a number of appearance components
        is defined per level. The first element of the list specifies the number
        of components of the lowest pyramidal level and so on.

        If not a list or a list with length ``1``, then the specified number of
        appearance components will be used for all levels.

        Per level:
            If `int`, it specifies the exact number of components to be
            retained.

            If `float`, it specifies the percentage of variance to be retained.

            If ``None``, all the available components are kept
            (100% of variance).

    boundary : `int` >= ``0``, optional
        The number of pixels to be left as a safe margin on the boundaries
        of the reference frame (has potential effects on the gradient
        computation).

    interpolator : `string`, optional
        The interpolator that should be used to perform the warps.


    Returns
    -------
    aam : :map:`AAMBuilder`
        The AAM Builder object

    Raises
    -------
    ValueError
        ``n_levels`` must be `int` > ``0``
    ValueError
        ``downscale`` must be >= ``1``
    ValueError
        ``normalization_diagonal`` must be >= ``20``
    ValueError
        ``max_shape_components`` must be ``None`` or an `int` > 0 or
        a ``0`` <= `float` <= ``1`` or a list of those containing 1 or
        ``n_levels`` elements
    ValueError
        ``max_appearance_components`` must be ``None`` or an `int` > ``0`` or a
        ``0`` <= `float` <= ``1`` or a list of those containing 1 or
        ``n_levels`` elements
    ValueError
        ``feature_type`` must be a `string` or a `function` or a list of those
        containing ``1`` or ``n_levels`` elements
    ValueError
        ``pyramid_on_features`` is enabled so ``feature_type`` must be a
        `string` or a `function` or a list containing ``1`` of those
    """
    def __init__(self, feature_type='igo', transform=PiecewiseAffine,
                 trilist=None, normalization_diagonal=None, n_levels=3,
                 downscale=2, scaled_shape_models=True,
                 pyramid_on_features=True, max_shape_components=None,
                 max_appearance_components=None, boundary=3,
                 interpolator='scipy'):
        # check parameters
        self.check_n_levels(n_levels)
        self.check_downscale(downscale)
        self.check_normalization_diagonal(normalization_diagonal)
        self.check_boundary(boundary)
        max_shape_components = self.check_max_components(
            max_shape_components, n_levels, 'max_shape_components')
        max_appearance_components = self.check_max_components(
            max_appearance_components, n_levels, 'max_appearance_components')
        feature_type = self.check_feature_type(feature_type, n_levels,
                                               pyramid_on_features)

        # store parameters
        self.feature_type = feature_type
        self.transform = transform
        self.trilist = trilist
        self.normalization_diagonal = normalization_diagonal
        self.n_levels = n_levels
        self.downscale = downscale
        self.scaled_shape_models = scaled_shape_models
        self.pyramid_on_features = pyramid_on_features
        self.max_shape_components = max_shape_components
        self.max_appearance_components = max_appearance_components
        self.boundary = boundary
        self.interpolator = interpolator

    def build(self, images, group=None, label='all', verbose=False):
        r"""
        Builds a Multilevel Active Appearance Model from a list of
        landmarked images.

        Parameters
        ----------
        images : list of :map:`MaskedImage`
            The set of landmarked images from which to build the AAM.

        group : `string`, optional
            The key of the landmark set that should be used. If ``None``,
            and if there is only one set of landmarks, this set will be used.

        label : `string`, optional
            The label of of the landmark manager that you wish to use. If no
            label is passed, the convex hull of all landmarks is used.

        verbose : `boolean`, optional
            Flag that controls information and progress printing.

        Returns
        -------
        aam : :map:`AAM`
            The AAM object. Shape and appearance models are stored from lowest
            to highest level
        """
        # compute reference_shape and normalize images size
        self.reference_shape, normalized_images = \
            self._normalization_wrt_reference_shape(
                images, group, label, self.normalization_diagonal,
                self.interpolator, verbose=verbose)

        # estimate required ram memory
        if verbose:
            self._estimate_ram_requirements(images, group, label,
                                            n_images=min([3, len(images)]))

        # create pyramid
        generators = self._create_pyramid(normalized_images, self.n_levels,
                                          self.downscale,
                                          self.pyramid_on_features,
                                          self.feature_type, verbose=verbose)

        # build the model at each pyramid level
        if verbose:
            if self.n_levels > 1:
                print_dynamic('- Building model for each of the {} pyramid '
                              'levels\n'.format(self.n_levels))
            else:
                print_dynamic('- Building model\n')

        shape_models = []
        appearance_models = []
        # for each pyramid level (high --> low)
        for j in range(self.n_levels):
            # since models are built from highest to lowest level, the
            # parameters in form of list need to use a reversed index
            rj = self.n_levels - j - 1

            if verbose:
                level_str = '  - '
                if self.n_levels > 1:
                    level_str = '  - Level {}: '.format(j + 1)

            # get images of current level
            feature_images = []
            if self.pyramid_on_features:
                # features are already computed, so just call generator
                for c, g in enumerate(generators):
                    if verbose:
                        print_dynamic('{}Rescaling feature space - {}'.format(
                            level_str,
                            progress_bar_str((c + 1.) / len(generators),
                                             show_bar=False)))
                    feature_images.append(g.next())
            else:
                # extract features of images returned from generator
                for c, g in enumerate(generators):
                    if verbose:
                        print_dynamic('{}Computing feature space - {}'.format(
                            level_str,
                            progress_bar_str((c + 1.) / len(generators),
                                             show_bar=False)))
                    feature_images.append(compute_features(
                        g.next(), self.feature_type[rj]))

            # extract potentially rescaled shapes
            shapes = [i.landmarks[group][label].lms for i in feature_images]

            # define shapes that will be used for training
            if j == 0:
                original_shapes = shapes
                train_shapes = shapes
            else:
                if self.scaled_shape_models:
                    train_shapes = shapes
                else:
                    train_shapes = original_shapes

            # train shape model and find reference frame
            if verbose:
                print_dynamic('{}Building shape model'.format(level_str))
            shape_model = self._build_shape_model(
                train_shapes, self.max_shape_components[rj])
            reference_frame = self._build_reference_frame(shape_model.mean)

            # add shape model to the list
            shape_models.append(shape_model)

            # compute transforms
            if verbose:
                print_dynamic('{}Computing transforms'.format(level_str))
            transforms = [self.transform(reference_frame.landmarks['source'].lms,
                                         i.landmarks[group][label].lms)
                          for i in feature_images]

            # warp images to reference frame
            warped_images = []
            for c, (i, t) in enumerate(zip(feature_images, transforms)):
                if verbose:
                    print_dynamic('{}Warping images - {}'.format(
                        level_str,
                        progress_bar_str(float(c + 1) / len(feature_images),
                                         show_bar=False)))
                warped_images.append(i.warp_to_mask(
                    reference_frame.mask, t, interpolator=self.interpolator))

            # attach reference_frame to images' source shape
            for i in warped_images:
                i.landmarks['source'] = reference_frame.landmarks['source']

            # build appearance model
            if verbose:
                print_dynamic('{}Building appearance model'.format(level_str))
            appearance_model = PCAModel(warped_images)
            # trim appearance model if required
            if self.max_appearance_components[rj] is not None:
                appearance_model.trim_components(
                    self.max_appearance_components[rj])

            # add appearance model to the list
            appearance_models.append(appearance_model)

            if verbose:
                print_dynamic('{}Done\n'.format(level_str))

        # reverse the list of shape and appearance models so that they are
        # ordered from lower to higher resolution
        shape_models.reverse()
        appearance_models.reverse()
        n_training_images = len(images)

        return self._build_aam(shape_models, appearance_models,
                               n_training_images)

    def _build_reference_frame(self, mean_shape):
        r"""
        Generates the reference frame given a mean shape.

        Parameters
        ----------
        mean_shape : :map:`PointCloud`
            The mean shape to use.

        Returns
        -------
        reference_frame : :map:`MaskedImage`
            The reference frame.
        """
        return build_reference_frame(mean_shape, boundary=self.boundary,
                                     trilist=self.trilist)

    def _build_aam(self, shape_models, appearance_models, n_training_images):
        r"""
        Returns an AAM object.

        Parameters
        ----------
        shape_models : :map:`PCAModel`
            The trained multilevel shape models.
            
        appearance_models : :map:`PCAModel`
            The trained multilevel appearance models.
            
        n_training_images : `int`
            The number of training images.

        Returns
        -------
        aam : :map:`AAM`
            The trained AAM object.
        """
        return AAM(shape_models, appearance_models, n_training_images,
                   self.transform, self.feature_type, self.reference_shape,
                   self.downscale, self.scaled_shape_models,
                   self.pyramid_on_features, self.interpolator)

    def _estimate_ram_requirements(self, images, group, label, n_images=3):
        r"""
        Estimates the RAM memory requirements in order to save the AAM model
        that is about to be trained. Note that this function is only called if
        verbose parameter of the builder is enabled.

        Parameters
        ----------
        images : list of :map:`Image`
            The set of landmarked images which will be used to build the AAM.

        group : `string`
            The key of the landmark set that will be used.

        label : `string`
            The label of of the landmark manager that will be used.

        n_images : `int`, optional
            The number of images to be used to train the temporary AAM and
            estimate the RAM requirements. Note that the images are selected
            randomly from the images list.
        """
        print_dynamic('- Estimating RAM memory requirements...')
        # create images list
        n_training_images = len(images)
        which_images = sample(range(n_training_images), n_images)
        images_ram = [images[i].copy() for i in which_images]
        # normalize images with respect to reference shape
        if self.normalization_diagonal is None:
            shapes_ram = [i.landmarks[group][label].lms for i in images_ram]
            r_shape_ram = mean_pointcloud(shapes_ram)
            x_ram, y_ram = r_shape_ram.range()
            x, y = self.reference_shape.range()
            scale = np.sqrt(x**2 + y**2) / np.sqrt(x_ram**2 + y_ram**2)
<<<<<<< HEAD
            Scale(scale, r_shape_ram.n_dims).apply_inplace(r_shape_ram)
            images_ram = [i.rescale_to_reference_shape(r_shape_ram,
                                                       group=group,
                                                       label=label)
                          for i in images_ram]
        # train aam
        aam_ram = self.build(images_ram, group=group, label=label,
                             verbose=False)
=======
            Scale(scale, reference_shape_ram.n_dims).apply_inplace(
                reference_shape_ram)
            images_ram = [i.rescale_to_reference_shape(
                reference_shape_ram, group=group, label=label,
                interpolator=self.interpolator) for i in images_ram]

        # Make a temporary AAM Builder so that we can compute the estimate
        # of the ram given the images we just chose.
        temp_builder = AAMBuilder(
            feature_type=self.feature_type, transform=self.transform,
            trilist=self.trilist,
            normalization_diagonal=self.normalization_diagonal,
            n_levels=self.n_levels, downscale=self.downscale,
            scaled_shape_models=self.scaled_shape_models,
            pyramid_on_features=self.pyramid_on_features,
            max_shape_components=self.max_shape_components,
            max_appearance_components=self.max_appearance_components,
            boundary=self.boundary,
            interpolator=self.interpolator)
        # Train the temporary AAM
        aam_ram = temp_builder.build(images_ram, group=group, label=label,
                                     verbose=False)
>>>>>>> 9a10d08c
        # find required appearance components per level
        n_components = []
        for i in range(temp_builder.n_levels):
            if temp_builder.max_appearance_components[i] is None:
                n_components.append(n_training_images - 1)
            elif isinstance(temp_builder.max_appearance_components[i], int):
                n_components.append(
                    min([n_training_images - 1,
                         temp_builder.max_appearance_components[i]]))
            elif isinstance(temp_builder.max_appearance_components[i], float):
                n_comp = (int((n_training_images - 1) *
                          temp_builder.max_appearance_components[i]))
                n_components.append(n_comp)
        # find bytes per appearance model
        bytes_ram = [n_components[i] *
                     aam_ram.appearance_models[i].components[0, :].nbytes
                     for i in range(temp_builder.n_levels - 1, -1, -1)]
        # convert and print bytes
        print_bytes_ram = [print_bytes(i) for i in bytes_ram]
        if len(print_bytes_ram) > 1:
            print_dynamic("- Approximately {} {} of RAM required to store "
                          "model.\n".format(print_bytes(sum(bytes_ram)),
                                            print_bytes_ram))
        else:
            print_dynamic("- Approximately {} of RAM required to store "
                          "model.\n".format(print_bytes(sum(bytes_ram))))


class PatchBasedAAMBuilder(AAMBuilder):
    r"""
    Class that builds Multilevel Patch-Based Active Appearance Models.

    Parameters
    ----------
    feature_type : ``None`` or string or `function` or list of those, optional
        If list of length ``n_levels``, then a feature is defined per level.
        However, this requires that the ``pyramid_on_features`` flag is
        ``False``, so that the features are extracted at each level.
        The first element of the list specifies the features to be extracted
        at the lowest pyramidal level and so on.

        If not a list or a list with length ``1``, then:
            If ``pyramid_on_features`` is ``True``, the specified feature will
            be applied to the highest level.
            If ``pyramid_on_features`` is ``False``, the specified feature will
            be applied to all pyramid levels.

        Per level:
            If ``None``, the appearance model will be built using the original
            image representation, i.e. no features will be extracted from the
            original images.

            If string, image features will be computed by executing::

               feature_image = eval('img.feature_type.' +
                                    feature_type[level] + '()')

            for each pyramidal level. For this to work properly each string
            needs to be one of menpo's standard image feature methods
            ('igo', 'hog', ...).
            Note that, in this case, the feature computation will be
            carried out using the default options.

        Non-default feature options and new experimental features can be
        defined using `function`. In this case, the `function` must
        receive an image as input and return a particular feature
        representation of that image. For example::

            def igo_double_from_std_normalized_intensities(image)
                image = deepcopy(image)
                image.normalize_std_inplace()
                return image.feature_type.igo(double_angles=``True``)

        See :map:`ImageFeatures` for details more details on
        Menpo's standard image features and feature options.

    patch_shape : tuple of `int`, optional
        The appearance model of the Patch-Based AAM will be obtained by
        sampling appearance patches with the specified shape around each
        landmark.

    normalization_diagonal : `int` >= ``20``, optional
        During building an AAM, all images are rescaled to ensure that the
        scale of their landmarks matches the scale of the mean shape.

        If `int`, it ensures that the mean shape is scaled so that the diagonal
        of the bounding box containing it matches the ``normalization_diagonal``
        value.

        If ``None``, the mean shape is not rescaled.

        .. note::

            Because the reference frame is computed from the mean
            landmarks, this kwarg also specifies the diagonal length of the
            reference frame (provided that features computation does not change
            the image size).

    n_levels : `int` > ``0``, optional
        The number of multi-resolution pyramidal levels to be used.

    downscale : `float` >= 1, optional
        The downscale factor that will be used to create the different
        pyramidal levels. The scale factor will be::

            (downscale ** k) for k in range(``n_levels``)

    scaled_shape_models : `boolean`, optional
        If ``True``, the reference frames will be the mean shapes of each
        pyramid level, so the shape models will be scaled.
        If ``False``, the reference frames of all levels will be the mean shape
        of the highest level, so the shape models will not be scaled; they will
        have the same size.
        Note that from our experience, if scaled_shape_models is ``False``, AAMs
        tend to have slightly better performance.

    pyramid_on_features : `boolean`, optional
        If ``True``, the feature space is computed once at the highest scale and
        the Gaussian pyramid is applied on the feature images.

        If ``False``, the Gaussian pyramid is applied on the original images
        (intensities) and then features will be extracted at each level.

        Note that from our experience, if ``pyramid_on_features`` is ``True``,
        AAMs tend to have slightly better performance.

    max_shape_components : ``None`` or `int` > 0 or ``0`` <= `float` <= ``1`` or list of those, optional
        If list of length ``n_levels``, then a number of shape components is
        defined per level. The first element of the list specifies the number
        of components of the lowest pyramidal level and so on.

        If not a list or a list with length ``1``, then the specified number of
        shape components will be used for all levels.

        Per level:
            If `int`, it specifies the exact number of components to be
            retained.

            If `float`, it specifies the percentage of variance to be retained.

            If ``None``, all the available components are kept
            (100% of variance).

    max_appearance_components : ``None`` or `int` > 0 or ``0`` <= `float` <= ``1`` or list of those, optional
        If list of length ``n_levels``, then a number of appearance components
        is defined per level. The first element of the list specifies the number
        of components of the lowest pyramidal level and so on.

        If not a list or a list with length ``1``, then the specified number of
        appearance components will be used for all levels.

        Per level:
            If `int`, it specifies the exact number of components to be
            retained.
            If `float`, it specifies the percentage of variance to be retained.
            If ``None``, all the available components are kept
            (100% of variance).

    boundary : `int` >= ``0``, optional
        The number of pixels to be left as a safe margin on the boundaries
        of the reference frame (has potential effects on the gradient
        computation).

    interpolator : `string`, optional
        The interpolator that should be used to perform the warps.

    Returns
    -------
    aam : ::map:`PatchBasedAAMBuilder`
        The Patch-Based AAM Builder object

    Raises
    -------
    ValueError
        ``n_levels`` must be `int` > ``0``
    ValueError
        ``downscale`` must be >= ``1``
    ValueError
        ``normalization_diagonal`` must be >= ``20``
    ValueError
        ``max_shape_components must be ``None`` or an `int` > ``0`` or
        a ``0`` <= `float` <= ``1`` or a list of those containing ``1``
        or ``n_levels`` elements
    ValueError
        ``max_appearance_components`` must be ``None`` or an `int` > 0 or a
        ``0`` <= `float` <= ``1`` or a list of those containing ``1``
        or ``n_levels`` elements
    ValueError
        ``feature_type`` must be a `string` or a `function` or a list of those
        containing 1 or ``n_levels`` elements
    ValueError
        ``pyramid_on_features`` is enabled so ``feature_type`` must be a
        `string` or a `function` or a list containing one of those
    """
    def __init__(self, feature_type='hog', patch_shape=(16, 16),
                 normalization_diagonal=None, n_levels=3, downscale=2,
                 scaled_shape_models=True, pyramid_on_features=True,
                 max_shape_components=None, max_appearance_components=None,
                 boundary=3, interpolator='scipy'):
        # check parameters
        self.check_n_levels(n_levels)
        self.check_downscale(downscale)
        self.check_normalization_diagonal(normalization_diagonal)
        self.check_boundary(boundary)
        max_shape_components = self.check_max_components(
            max_shape_components, n_levels, 'max_shape_components')
        max_appearance_components = self.check_max_components(
            max_appearance_components, n_levels, 'max_appearance_components')
        feature_type = self.check_feature_type(feature_type, n_levels,
                                               pyramid_on_features)

        # store parameters
        self.feature_type = feature_type
        self.patch_shape = patch_shape
        self.normalization_diagonal = normalization_diagonal
        self.n_levels = n_levels
        self.downscale = downscale
        self.scaled_shape_models = scaled_shape_models
        self.pyramid_on_features = pyramid_on_features
        self.max_shape_components = max_shape_components
        self.max_appearance_components = max_appearance_components
        self.boundary = boundary
        self.interpolator = interpolator

        # patch-based AAMs can only work with TPS transform
        self.transform = ThinPlateSplines

    def _build_reference_frame(self, mean_shape):
        r"""
        Generates the reference frame given a mean shape.

        Parameters
        ----------
        mean_shape : :map:`PointCloud`
            The mean shape to use.

        Returns
        -------
        reference_frame : :map:`MaskedImage`
            The patch-based reference frame.
        """
        return build_patch_reference_frame(mean_shape, boundary=self.boundary,
                                           patch_shape=self.patch_shape)

    def _mask_image(self, image):
        r"""
        Creates the patch-based mask of the given image.

        Parameters
        ----------
        image : :map:`MaskedImage`
            The image to be masked.
        """
        image.build_mask_around_landmarks(self.patch_shape, group='source')

    def _build_aam(self, shape_models, appearance_models, n_training_images):
        r"""
        Returns a Patch-Based AAM object.

        Parameters
        ----------
        shape_models : :map:`PCAModel`
            The trained multilevel shape models.

        appearance_models : :map:`PCAModel`
            The trained multilevel appearance models.

        n_training_images : `int`
            The number of training images.

        Returns
        -------
        aam : :map:`PatchBasedAAM`
            The trained Patched-Based AAM object.
        """
        return PatchBasedAAM(shape_models, appearance_models,
                             n_training_images, self.patch_shape,
                             self.transform, self.feature_type,
                             self.reference_shape, self.downscale,
                             self.scaled_shape_models,
                             self.pyramid_on_features, self.interpolator)


class AAM(object):
    r"""
    Active Appearance Model class.

    Parameters
    -----------
    shape_models : :map:`PCAModel` list
        A list containing the shape models of the AAM.
        
    appearance_models : :map:`PCAModel` list
        A list containing the appearance models of the AAM.
        
    n_training_images : `int`
        The number of training images used to build the AAM.
        
    transform : :map:`PureAlignmentTransform`
        The transform used to warp the images from which the AAM was
        constructed.

    feature_type : ``None`` or `string` or `function` or list of those
        The image feature that was be used to build the ``appearance_models``.
        Will subsequently be used by fitter objects using this class to fit to
        novel images.

        If list of length ``n_levels``, then a feature was defined per level.
        This means that the ``pyramid_on_features`` flag was ``False``
        and the features were extracted at each level. The first element of
        the list specifies the features of the lowest pyramidal level and so
        on.

        If not a list or a list with length ``1``, then:
            If ``pyramid_on_features`` is ``True``, the specified feature was
            applied to the highest level.

            If ``pyramid_on_features`` is ``False``, the specified feature was
            applied to all pyramid levels.

        Per level:
            If ``None``, the appearance model was built using the original image
            representation, i.e. no features will be extracted from the original
            images.

            If `string`, the appearance model was built using one of Menpo's
            default built-in feature representations - those
            accessible at ``image.features.some_feature()``. Note that this case
            can only be used with default feature parameters - for custom
            feature weights, use the functional form of this argument instead.

            If `function`, the user can directly provide the feature that was
            calculated on the images. This class will simply invoke this
            function, passing in as the sole argument the image to be fitted,
            and expect as a return type an :map:`Image` representing the feature
            calculation ready for further fitting. See the examples for
            details.

    reference_shape : :map:`PointCloud`
        The reference shape that was used to resize all training images to a
        consistent object size.

    downscale : `float`
        The downscale factor that was used to create the different pyramidal
        levels.

    scaled_shape_models : `boolean`, optional
        If ``True``, the reference frames are the mean shapes of each pyramid
        level, so the shape models are scaled.

        If ``False``, the reference frames of all levels are the mean shape of
        the highest level, so the shape models are not scaled; they have the
        same size.

        Note that from our experience, if scaled_shape_models is ``False``, AAMs
        tend to have slightly better performance.

    pyramid_on_features : `boolean`, optional
        If ``True``, the feature space was computed once at the highest scale
        and the Gaussian pyramid was applied on the feature images.

        If ``False``, the Gaussian pyramid was applied on the original images
        (intensities) and then features were extracted at each level.

        Note that from our experience, if ``pyramid_on_features`` is ``True``,
        AAMs tend to have slightly better performance.

    interpolator : `string`
        The interpolator that was used to build the AAM.
    """
    def __init__(self, shape_models, appearance_models, n_training_images,
                 transform, feature_type, reference_shape, downscale,
                 scaled_shape_models, pyramid_on_features, interpolator):
        self.n_training_images = n_training_images
        self.shape_models = shape_models
        self.appearance_models = appearance_models
        self.transform = transform
        self.feature_type = feature_type
        self.reference_shape = reference_shape
        self.downscale = downscale
        self.scaled_shape_models = scaled_shape_models
        self.pyramid_on_features = pyramid_on_features
        self.interpolator = interpolator

    @property
    def n_levels(self):
        """
        The number of multi-resolution pyramidal levels of the AAM.

        :type: `int`
        """
        return len(self.appearance_models)

    def instance(self, shape_weights=None, appearance_weights=None, level=-1):
        r"""
        Generates a novel AAM instance given a set of shape and appearance
        weights. If no weights are provided, the mean AAM instance is
        returned.

        Parameters
        -----------
        shape_weights : ``(n_weights,)`` `ndarray` or `float` list
            Weights of the shape model that will be used to create
            a novel shape instance. If ``None``, the mean shape
            ``(shape_weights = [0, 0, ..., 0])`` is used.

        appearance_weights : ``(n_weights,)`` `ndarray` or `float` list
            Weights of the appearance model that will be used to create
            a novel appearance instance. If ``None``, the mean appearance
            ``(appearance_weights = [0, 0, ..., 0])`` is used.

        level : `int`, optional
            The pyramidal level to be used.

        Returns
        -------
        image : :map:`Image`
            The novel AAM instance.
        """
        sm = self.shape_models[level]
        am = self.appearance_models[level]

        # TODO: this bit of logic should to be transferred down to PCAModel
        if shape_weights is None:
            shape_weights = [0]
        if appearance_weights is None:
            appearance_weights = [0]
        n_shape_weights = len(shape_weights)
        shape_weights *= sm.eigenvalues[:n_shape_weights] ** 0.5
        shape_instance = sm.instance(shape_weights)
        n_appearance_weights = len(appearance_weights)
        appearance_weights *= am.eigenvalues[:n_appearance_weights] ** 0.5
        appearance_instance = am.instance(appearance_weights)

        return self._instance(level, shape_instance, appearance_instance)

    def random_instance(self, level=-1):
        r"""
        Generates a novel random instance of the AAM.

        Parameters
        -----------
        level : `int`, optional
            The pyramidal level to be used.

        Returns
        -------
        image : :map:`Image`
            The novel AAM instance.
        """
        sm = self.shape_models[level]
        am = self.appearance_models[level]

        # TODO: this bit of logic should to be transferred down to PCAModel
        shape_weights = (np.random.randn(sm.n_active_components) *
                         sm.eigenvalues[:sm.n_active_components]**0.5)
        shape_instance = sm.instance(shape_weights)
        appearance_weights = (np.random.randn(am.n_active_components) *
                              am.eigenvalues[:am.n_active_components]**0.5)
        appearance_instance = am.instance(appearance_weights)

        return self._instance(level, shape_instance, appearance_instance)

    def _instance(self, level, shape_instance, appearance_instance):
        template = self.appearance_models[level].mean
        landmarks = template.landmarks['source'].lms

        reference_frame = self._build_reference_frame(
            shape_instance, landmarks)

        transform = self.transform(
            reference_frame.landmarks['source'].lms, landmarks)

        return appearance_instance.warp_to_mask(
            reference_frame.mask, transform, self.interpolator)

    def _build_reference_frame(self, reference_shape, landmarks):
        if type(landmarks) == TriMesh:
            trilist = landmarks.trilist
        else:
            trilist = None
        return build_reference_frame(
            reference_shape, trilist=trilist)

    @property
    def _str_title(self):
        r"""
        Returns a string containing name of the model.

        :type: `string`
        """
        return 'Active Appearance Model'

    def __str__(self):
        out = "{}\n - {} training images.\n".format(self._str_title,
                                                    self.n_training_images)
        # small strings about number of channels, channels string and downscale
        n_channels = []
        down_str = []
        for j in range(self.n_levels):
            n_channels.append(
                self.appearance_models[j].template_instance.n_channels)
            if j == self.n_levels - 1:
                down_str.append('(no downscale)')
            else:
                down_str.append('(downscale by {})'.format(
                    self.downscale**(self.n_levels - j - 1)))
        # string about features and channels
        if self.pyramid_on_features:
            if isinstance(self.feature_type[0], str):
                feat_str = "- Feature is {} with ".format(
                    self.feature_type[0])
            elif self.feature_type[0] is None:
                feat_str = "- No features extracted. "
            else:
                feat_str = "- Feature is {} with ".format(
                    self.feature_type[0].func_name)
            if n_channels[0] == 1:
                ch_str = ["channel"]
            else:
                ch_str = ["channels"]
        else:
            feat_str = []
            ch_str = []
            for j in range(self.n_levels):
                if isinstance(self.feature_type[j], str):
                    feat_str.append("- Feature is {} with ".format(
                        self.feature_type[j]))
                elif self.feature_type[j] is None:
                    feat_str.append("- No features extracted. ")
                else:
                    feat_str.append("- Feature is {} with ".format(
                        self.feature_type[j].func_name))
                if n_channels[j] == 1:
                    ch_str.append("channel")
                else:
                    ch_str.append("channels")
        out = "{} - Warp using {} transform with '{}' interpolation.\n".format(
            out, self.transform.__name__, self.interpolator)
        if self.n_levels > 1:
            if self.scaled_shape_models:
                out = "{} - Gaussian pyramid with {} levels and downscale " \
                      "factor of {}.\n   - Each level has a scaled shape " \
                      "model (reference frame).\n".format(out, self.n_levels,
                                                          self.downscale)

            else:
                out = "{} - Gaussian pyramid with {} levels and downscale " \
                      "factor of {}:\n   - Shape models (reference frames) " \
                      "are not scaled.\n".format(out, self.n_levels,
                                                 self.downscale)
            if self.pyramid_on_features:
                out = "{}   - Pyramid was applied on feature space.\n   " \
                      "{}{} {} per image.\n".format(out, feat_str,
                                                    n_channels[0], ch_str[0])
                if self.scaled_shape_models is False:
                    out = "{}   - Reference frames of length {} " \
                          "({} x {}C, {} x {}C)\n".format(
                          out, self.appearance_models[0].n_features,
                          self.appearance_models[0].template_instance.n_true_pixels,
                          n_channels[0],
                          self.appearance_models[0].template_instance._str_shape,
                          n_channels[0])
            else:
                out = "{}   - Features were extracted at each pyramid " \
                      "level.\n".format(out)
            for i in range(self.n_levels - 1, -1, -1):
                out = "{}   - Level {} {}: \n".format(out, self.n_levels - i,
                                                      down_str[i])
                if self.pyramid_on_features is False:
                    out = "{}     {}{} {} per image.\n".format(
                        out, feat_str[i], n_channels[i], ch_str[i])
                if (self.scaled_shape_models or
                        self.pyramid_on_features is False):
                    out = "{}     - Reference frame of length {} " \
                          "({} x {}C, {} x {}C)\n".format(
                          out, self.appearance_models[i].n_features,
                          self.appearance_models[i].template_instance.n_true_pixels,
                          n_channels[i],
                          self.appearance_models[i].template_instance._str_shape,
                          n_channels[i])
                out = "{0}     - {1} shape components ({2:.2f}% of " \
                      "variance)\n     - {3} appearance components " \
                      "({4:.2f}% of variance)\n".format(
                      out, self.shape_models[i].n_components,
                      self.shape_models[i].variance_ratio * 100,
                      self.appearance_models[i].n_components,
                      self.appearance_models[i].variance_ratio * 100)
        else:
            if self.pyramid_on_features:
                feat_str = [feat_str]
            out = "{0} - No pyramid used:\n   {1}{2} {3} per image.\n" \
                  "   - Reference frame of length {4} ({5} x {6}C, " \
                  "{7} x {8}C)\n   - {9} shape components ({10:.2f}% of " \
                  "variance)\n   - {11} appearance components ({12:.2f}% of " \
                  "variance)\n".format(
                  out, feat_str[0], n_channels[0], ch_str[0],
                  self.appearance_models[0].n_features,
                  self.appearance_models[0].template_instance.n_true_pixels,
                  n_channels[0],
                  self.appearance_models[0].template_instance._str_shape,
                  n_channels[0], self.shape_models[0].n_components,
                  self.shape_models[0].variance_ratio * 100,
                  self.appearance_models[0].n_components,
                  self.appearance_models[0].variance_ratio * 100)
        return out


class PatchBasedAAM(AAM):
    r"""
    Patch Based Active Appearance Model class.

    Parameters
    -----------
    shape_models : :map:`PCAModel` list
        A list containing the shape models of the AAM.

    appearance_models : :map:`PCAModel` list
        A list containing the appearance models of the AAM.

    n_training_images : `int`
        The number of training images used to build the AAM.

    patch_shape : tuple of `int`
        The shape of the patches used to build the Patch Based AAM.

    transform : :map:`PureAlignmentTransform`
        The transform used to warp the images from which the AAM was
        constructed.

    feature_type : ``None`` or `string` or `function` or list of those
        The image feature that was be used to build the appearance_models. Will
        subsequently be used by fitter objects using this class to fit to
        novel images.

        If list of length ``n_levels``, then a feature was defined per level.
        This means that the ``pyramid_on_features`` flag was ``False``
        and the features were extracted at each level. The first element of
        the list specifies the features of the lowest pyramidal level and so
        on.

        If not a list or a list with length ``1``, then:
            If ``pyramid_on_features`` is ``True``, the specified feature was
            applied to the highest level.

            If ``pyramid_on_features`` is ``False``, the specified feature was
            applied to all pyramid levels.

        Per level:
            If ``None``, the appearance model was built using the original image
            representation, i.e. no features will be extracted from the original
            images.

            If `string`, the appearance model was built using one of Menpo's
            default built-in feature representations - those
            accessible at ``image.features.some_feature()``. Note that this case
            can only be used with default feature parameters - for custom
            feature weights, use the functional form of this argument instead.

            If `function`, the user can directly provide the feature that was
            calculated on the images. This class will simply invoke this
            function, passing in as the sole argument the image to be fitted,
            and expect as a return type an :map:`Image` representing the feature
            calculation ready for further fitting. See the examples for
            details.

    reference_shape : :map:`PointCloud`
        The reference shape that was used to resize all training images to a
        consistent object size.

    downscale : `float`
        The downscale factor that was used to create the different pyramidal
        levels.

    scaled_shape_models : `boolean`, optional
        If ``True``, the reference frames are the mean shapes of each pyramid
        level, so the shape models are scaled.

        If ``False``, the reference frames of all levels are the mean shape of
        the highest level, so the shape models are not scaled; they have the
        same size.

        Note that from our experience, if ``scaled_shape_models`` is ``False``,
        AAMs tend to have slightly better performance.

    pyramid_on_features : `boolean`, optional
        If ``True``, the feature space was computed once at the highest scale and
        the Gaussian pyramid was applied on the feature images.

        If ``False``, the Gaussian pyramid was applied on the original images
        (intensities) and then features were extracted at each level.

        Note that from our experience, if ``pyramid_on_features`` is ``True``,
        AAMs tend to have slightly better performance.

    interpolator : string
        The interpolator that was used to build the AAM.
    """
    def __init__(self, shape_models, appearance_models, n_training_images,
                 patch_shape, transform, feature_type, reference_shape,
                 downscale, scaled_shape_models, pyramid_on_features,
                 interpolator):
        super(PatchBasedAAM, self).__init__(
            shape_models, appearance_models, n_training_images, transform,
            feature_type, reference_shape, downscale, scaled_shape_models,
            pyramid_on_features, interpolator)
        self.patch_shape = patch_shape

    def _build_reference_frame(self, reference_shape, landmarks):
        return build_patch_reference_frame(
            reference_shape, patch_shape=self.patch_shape)

    @property
    def _str_title(self):
        r"""
        Returns a string containing name of the model.

        :type: `string`
        """
        return 'Patch-Based Active Appearance Model'

    def __str__(self):
        out = super(PatchBasedAAM, self).__str__()
        out_splitted = out.splitlines()
        out_splitted[0] = self._str_title
        out_splitted.insert(5, "   - Patch size is {}W x {}H.".format(
            self.patch_shape[1], self.patch_shape[0]))
        return '\n'.join(out_splitted)


def build_reference_frame(landmarks, boundary=3, group='source',
                          trilist=None):
    r"""
    Builds a reference frame from a particular set of landmarks.

    Parameters
    ----------
    landmarks : :map:`PointCloud`
        The landmarks that will be used to build the reference frame.

    boundary : `int`, optional
        The number of pixels to be left as a safe margin on the boundaries
        of the reference frame (has potential effects on the gradient
        computation).

    group : `string`, optional
        Group that will be assigned to the provided set of landmarks on the
        reference frame.

    trilist : ``(t, 3)`` `ndarray`, optional
        Triangle list that will be used to build the reference frame.

        If ``None``, defaults to performing Delaunay triangulation on the
        points.

    Returns
    -------
    reference_frame : :map:`Image`
        The reference frame.
    """
    reference_frame = _build_reference_frame(landmarks, boundary=boundary,
                                             group=group)
    if trilist is not None:
        reference_frame.landmarks[group] = TriMesh(
            reference_frame.landmarks['source'].lms.points, trilist=trilist)

    # TODO: revise kwarg trilist in method constrain_mask_to_landmarks,
    # perhaps the trilist should be directly obtained from the group landmarks
    reference_frame.constrain_mask_to_landmarks(group=group, trilist=trilist)

    return reference_frame


def build_patch_reference_frame(landmarks, boundary=3, group='source',
                                patch_shape=(16, 16)):
    r"""
    Builds a reference frame from a particular set of landmarks.

    Parameters
    ----------
    landmarks : :map:`PointCloud`
        The landmarks that will be used to build the reference frame.

    boundary : `int`, optional
        The number of pixels to be left as a safe margin on the boundaries
        of the reference frame (has potential effects on the gradient
        computation).

    group : `string`, optional
        Group that will be assigned to the provided set of landmarks on the
        reference frame.

    patch_shape : tuple of ints, optional
        Tuple specifying the shape of the patches.

    Returns
    -------
    patch_based_reference_frame : :map:`Image`
        The patch based reference frame.
    """
    boundary = np.max(patch_shape) + boundary
    reference_frame = _build_reference_frame(landmarks, boundary=boundary,
                                             group=group)

    # mask reference frame
    reference_frame.build_mask_around_landmarks(patch_shape, group=group)

    return reference_frame


def _build_reference_frame(landmarks, boundary=3, group='source'):
    # translate landmarks to the origin
    minimum = landmarks.bounds(boundary=boundary)[0]
    landmarks = Translation(-minimum).apply(landmarks)

    resolution = landmarks.range(boundary=boundary)
    reference_frame = MaskedImage.blank(resolution)
    reference_frame.landmarks[group] = landmarks

    return reference_frame<|MERGE_RESOLUTION|>--- conflicted
+++ resolved
@@ -449,7 +449,6 @@
             x_ram, y_ram = r_shape_ram.range()
             x, y = self.reference_shape.range()
             scale = np.sqrt(x**2 + y**2) / np.sqrt(x_ram**2 + y_ram**2)
-<<<<<<< HEAD
             Scale(scale, r_shape_ram.n_dims).apply_inplace(r_shape_ram)
             images_ram = [i.rescale_to_reference_shape(r_shape_ram,
                                                        group=group,
@@ -458,13 +457,6 @@
         # train aam
         aam_ram = self.build(images_ram, group=group, label=label,
                              verbose=False)
-=======
-            Scale(scale, reference_shape_ram.n_dims).apply_inplace(
-                reference_shape_ram)
-            images_ram = [i.rescale_to_reference_shape(
-                reference_shape_ram, group=group, label=label,
-                interpolator=self.interpolator) for i in images_ram]
-
         # Make a temporary AAM Builder so that we can compute the estimate
         # of the ram given the images we just chose.
         temp_builder = AAMBuilder(
@@ -481,7 +473,6 @@
         # Train the temporary AAM
         aam_ram = temp_builder.build(images_ram, group=group, label=label,
                                      verbose=False)
->>>>>>> 9a10d08c
         # find required appearance components per level
         n_components = []
         for i in range(temp_builder.n_levels):
