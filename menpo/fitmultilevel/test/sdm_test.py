--- conflicted
+++ resolved
@@ -41,13 +41,8 @@
                  boundary=3,
                  interpolator='scipy').build(training_images, group='PTS')
 
-<<<<<<< HEAD
-clm = CLMBuilder(classifier_type=linear_svm_lr,
+clm = CLMBuilder(classifier_trainers=linear_svm_lr,
                  features=sparse_hog,
-=======
-clm = CLMBuilder(classifier_trainers=linear_svm_lr,
-                 features=[sparse_hog],
->>>>>>> 3a028bbd
                  normalization_diagonal=100,
                  patch_shape=(5, 5),
                  n_levels=1,
