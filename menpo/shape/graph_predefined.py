<<<<<<< HEAD
=======
import numpy as np
import scipy.sparse as sparse

from menpo.landmark import LandmarkGroup
>>>>>>> a1a11dc0
from . import (PointCloud, UndirectedGraph, DirectedGraph, Tree, TriMesh,
               PointUndirectedGraph, PointDirectedGraph, PointTree)


def stencil_grid(stencil, shape, dtype=None, format=None):
    """Construct a sparse matrix form a local matrix stencil

    This function is useful for building sparse adjacency matrices according
    to a specific connectivity pattern.

    This function is borrowed from the PyAMG project, under the permission of
    the MIT license:

    The MIT License (MIT)

    Copyright (c) 2008-2015 PyAMG Developers

    Permission is hereby granted, free of charge, to any person obtaining a copy
    of this software and associated documentation files (the "Software"), to
    deal in the Software without restriction, including without limitation the
    rights to use, copy, modify, merge, publish, distribute, sublicense, and/or
    sell copies of the Software, and to permit persons to whom the Software is
    furnished to do so, subject to the following conditions:

    The above copyright notice and this permission notice shall be included in
    all copies or substantial portions of the Software.

    THE SOFTWARE IS PROVIDED "AS IS", WITHOUT WARRANTY OF ANY KIND, EXPRESS OR
    IMPLIED, INCLUDING BUT NOT LIMITED TO THE WARRANTIES OF MERCHANTABILITY,
    FITNESS FOR A PARTICULAR PURPOSE AND NONINFRINGEMENT. IN NO EVENT SHALL THE
    AUTHORS OR COPYRIGHT HOLDERS BE LIABLE FOR ANY CLAIM, DAMAGES OR OTHER
    LIABILITY, WHETHER IN AN ACTION OF CONTRACT, TORT OR OTHERWISE, ARISING
    FROM, OUT OF OR IN CONNECTION WITH THE SOFTWARE OR THE USE OR OTHER DEALINGS
    IN THE SOFTWARE.

    The original version of this file can be found here:

    https://github.com/pyamg/pyamg/blob/621d63411895898660e5ea078840118905bec061/pyamg/gallery/stencil.py

    This file has been modified to fit the style standards of the Menpo
    project.

    Parameters
    ----------
    S : `ndarray`
        Matrix stencil stored in N-d array
    grid : `tuple`
        Tuple containing the N shape dimensions (shape)
    dtype : `np.dtype`, optional
        Numpy data type of the result
    format : `str`, optional
        Sparse matrix format to return, e.g. "csr", "coo", etc.

    Returns
    -------
    A : sparse matrix
        Sparse matrix which represents the operator given by applying
        stencil stencil at each vertex of a regular shape with given dimensions.

    Notes
    -----
    The shape vertices are enumerated as ``arange(prod(shape)).reshape(shape)``.
    This implies that the last shape dimension cycles fastest, while the
    first dimension cycles slowest.  For example, if ``shape=(2,3)`` then the
    shape vertices are ordered as ``(0,0), (0,1), (0,2), (1,0), (1,1), (1,2)``.

    This coincides with the ordering used by the NumPy functions
    ``ndenumerate()`` and ``mgrid()``.

    Raises
    ------
    ValueError
        If the stencil shape is not odd.
    ValueError
        If the stencil dimension does not equal the number of shape dimensions
    ValueError
        If the shape dimensions are not all positive

    Examples
    --------
    >>> import numpy as np
    >>> from menpo.shape import stencil_grid
    >>> stencil = [[0,-1,0],[-1,4,-1],[0,-1,0]]  # 2D Poisson stencil
    >>> shape = (3, 3)                           # 2D shape with shape 3x3
    >>> A = stencil_grid(stencil, shape, dtype=np.float, format='csr')
    >>> A.todense()
    matrix([[ 4., -1.,  0., -1.,  0.,  0.,  0.,  0.,  0.],
            [-1.,  4., -1.,  0., -1.,  0.,  0.,  0.,  0.],
            [ 0., -1.,  4.,  0.,  0., -1.,  0.,  0.,  0.],
            [-1.,  0.,  0.,  4., -1.,  0., -1.,  0.,  0.],
            [ 0., -1.,  0., -1.,  4., -1.,  0., -1.,  0.],
            [ 0.,  0., -1.,  0., -1.,  4.,  0.,  0., -1.],
            [ 0.,  0.,  0., -1.,  0.,  0.,  4., -1.,  0.],
            [ 0.,  0.,  0.,  0., -1.,  0., -1.,  4., -1.],
            [ 0.,  0.,  0.,  0.,  0., -1.,  0., -1.,  4.]])

    >>> stencil = [[0,1,0],[1,0,1],[0,1,0]]  # 2D Lattice Connectivity
    >>> shape = (3, 3)                       # 2D shape with shape 3x3
    >>> A = stencil_grid(stencil, shape, dtype=np.float, format='csr')
    >>> A.todense()
    matrix([[ 0.,  1.,  0.,  1.,  0.,  0.,  0.,  0.,  0.],
            [ 1.,  0.,  1.,  0.,  1.,  0.,  0.,  0.,  0.],
            [ 0.,  1.,  0.,  0.,  0.,  1.,  0.,  0.,  0.],
            [ 1.,  0.,  0.,  0.,  1.,  0.,  1.,  0.,  0.],
            [ 0.,  1.,  0.,  1.,  0.,  1.,  0.,  1.,  0.],
            [ 0.,  0.,  1.,  0.,  1.,  0.,  0.,  0.,  1.],
            [ 0.,  0.,  0.,  1.,  0.,  0.,  0.,  1.,  0.],
            [ 0.,  0.,  0.,  0.,  1.,  0.,  1.,  0.,  1.],
            [ 0.,  0.,  0.,  0.,  0.,  1.,  0.,  1.,  0.]])

    """
    stencil = np.asarray(stencil, dtype=dtype)
    shape = tuple(shape)

    if not (np.asarray(stencil.shape) % 2 == 1).all():
        raise ValueError('all stencil dimensions must be odd')

    if len(shape) != np.ndim(stencil):
        raise ValueError('stencil dimension must equal number of shape\
                          dimensions')

    if min(shape) < 1:
        raise ValueError('shape dimensions must be positive')

    N_v = np.prod(shape)        # number of vertices in the mesh
    N_s = (stencil != 0).sum()  # number of nonzero stencil entries

    # diagonal offsets
    diags = np.zeros(N_s, dtype=int)

    # compute index offset of each dof within the stencil
    strides = np.cumprod([1] + list(reversed(shape)))[:-1]
    indices = tuple(i.copy() for i in stencil.nonzero())
    for i, s in zip(indices, stencil.shape):
        i -= s // 2
        # i = (i - s) // 2
        # i = i // 2
        # i = i - (s // 2)
    for stride, coords in zip(strides, reversed(indices)):
        diags += stride * coords

    data = stencil[stencil != 0].repeat(N_v).reshape(N_s, N_v)

    indices = np.vstack(indices).T

    # zero boundary connections
    for index, diag in zip(indices, data):
        diag = diag.reshape(shape)
        for n, i in enumerate(index):
            if i > 0:
                s = [slice(None)] * len(shape)
                s[n] = slice(0, i)
                diag[s] = 0
            elif i < 0:
                s = [slice(None)]*len(shape)
                s[n] = slice(i, None)
                diag[s] = 0

    # remove diagonals that lie outside matrix
    mask = abs(diags) < N_v
    if not mask.all():
        diags = diags[mask]
        data = data[mask]

    # sum duplicate diagonals
    if len(np.unique(diags)) != len(diags):
        new_diags = np.unique(diags)
        new_data = np.zeros((len(new_diags), data.shape[1]),
                            dtype=data.dtype)

        for dia, dat in zip(diags, data):
            n = np.searchsorted(new_diags, dia)
            new_data[n, :] += dat

        diags = new_diags
        data = new_data

    return sparse.dia_matrix((data, diags),
                             shape=(N_v, N_v)).asformat(format)


def _get_points_and_number_of_vertices(shape):
    if isinstance(shape, PointCloud):
        return shape.points, shape.n_points
    else:
        raise ValueError("shape must be either a LandmarkGroup or a "
                         "PointCloud instance.")


def _get_star_graph_edges(vertices_list, root_vertex):
    edges = []
    for v in vertices_list:
        if v != root_vertex:
            edges.append([root_vertex, v])
    return edges


def _get_complete_graph_edges(vertices_list):
    n_vertices = len(vertices_list)
    edges = []
    for i in range(n_vertices-1):
        k = i + 1
        for j in range(k, n_vertices, 1):
            v1 = vertices_list[i]
            v2 = vertices_list[j]
            edges.append([v1, v2])
    return edges


def _get_chain_graph_edges(vertices_list, closed):
    n_vertices = len(vertices_list)
    edges = []
    for i in range(n_vertices-1):
        k = i + 1
        v1 = vertices_list[i]
        v2 = vertices_list[k]
        edges.append([v1, v2])
    if closed:
        v1 = vertices_list[-1]
        v2 = vertices_list[0]
        edges.append([v1, v2])
    return edges


def empty_graph(shape, return_pointgraph=True):
    r"""
    Returns an empty graph given the landmarks configuration of a shape
    instance.

    Parameters
    ----------
    shape : :map:`PointCloud` or :map:`LandmarkGroup` or subclass
        The shape instance that defines the landmarks configuration based on
        which the graph will be created.
    return_pointgraph : `bool`, optional
        If ``True``, then a :map:`PointUndirectedGraph` instance will be
        returned. If ``False``, then an :map:`UndirectedGraph` instance will be
        returned.

    Returns
    -------
    graph : :map:`UndirectedGraph` or :map:`PointUndirectedGraph`
        The generated graph.
    """
    # get points and number of vertices
    points, n_vertices = _get_points_and_number_of_vertices(shape)

    # create empty edges
    edges = None

    # return graph
    if return_pointgraph:
        return PointUndirectedGraph.init_from_edges(points, edges, n_vertices,
                                                    skip_checks=True)
    else:
        return UndirectedGraph.init_from_edges(edges, n_vertices,
                                               skip_checks=True)


def star_graph(shape, root_vertex, graph_cls=PointTree):
    r"""
    Returns a star graph given the landmarks configuration of a shape instance.

    Parameters
    ----------
    shape : :map:`PointCloud` or :map:`LandmarkGroup` or subclass
        The shape instance that defines the landmarks configuration based on
        which the graph will be created.
    root_vertex : `int`
        The root of the star tree.
    graph_cls : `Graph` or `PointGraph` subclass
        The output graph type.
        Possible options are ::

            {:map:`UndirectedGraph`, :map:`DirectedGraph`, :map:`Tree`,
             :map:`PointUndirectedGraph`, :map:`PointDirectedGraph`,
             :map:`PointTree`}

    Returns
    -------
    graph : `Graph` or `PointGraph` subclass
        The generated graph.

    Raises
    ------
    ValueError
        graph_cls must be UndirectedGraph, DirectedGraph, Tree,
        PointUndirectedGraph, PointDirectedGraph or PointTree.
    """
    # get points and number of vertices
    points, n_vertices = _get_points_and_number_of_vertices(shape)

    # create star graph edges
    edges = _get_star_graph_edges(range(n_vertices), root_vertex)

    # return graph
    if graph_cls == Tree:
        return graph_cls.init_from_edges(edges=edges, n_vertices=n_vertices,
                                         root_vertex=root_vertex,
                                         skip_checks=True)
    elif graph_cls == PointTree:
        return graph_cls.init_from_edges(points=points, edges=edges,
                                         root_vertex=root_vertex,
                                         skip_checks=True)
    elif graph_cls == UndirectedGraph or graph_cls == DirectedGraph:
        return graph_cls.init_from_edges(edges=edges, n_vertices=n_vertices,
                                         skip_checks=True)
    elif graph_cls == PointUndirectedGraph or graph_cls == PointDirectedGraph:
        return graph_cls.init_from_edges(points=points, edges=edges,
                                         skip_checks=True)
    else:
        raise ValueError("graph_cls must be UndirectedGraph, DirectedGraph, "
                         "Tree, PointUndirectedGraph, PointDirectedGraph or "
                         "PointTree.")


def complete_graph(shape, graph_cls=PointUndirectedGraph):
    r"""
    Returns a complete graph given the landmarks configuration of a shape
    instance.

    Parameters
    ----------
    shape : :map:`PointCloud` or :map:`LandmarkGroup` or subclass
        The shape instance that defines the landmarks configuration based on
        which the graph will be created.
    graph_cls : `Graph` or `PointGraph` subclass
        The output graph type.
        Possible options are ::

            {:map:`UndirectedGraph`, :map:`DirectedGraph`,
             :map:`PointUndirectedGraph`, :map:`PointDirectedGraph`}

    Returns
    -------
    graph : `Graph` or `PointGraph` subclass
        The generated graph.

    Raises
    ------
    ValueError
        graph_cls must be UndirectedGraph, DirectedGraph, PointUndirectedGraph
        or PointDirectedGraph.
    """
    # get points and number of vertices
    points, n_vertices = _get_points_and_number_of_vertices(shape)

    # create complete graph edges
    edges = _get_complete_graph_edges(range(n_vertices))

    # return graph
    if graph_cls == UndirectedGraph or graph_cls == DirectedGraph:
        return graph_cls.init_from_edges(edges=edges, n_vertices=n_vertices,
                                         skip_checks=True)
    elif graph_cls == PointUndirectedGraph or graph_cls == PointDirectedGraph:
        return graph_cls.init_from_edges(points=points, edges=edges,
                                         skip_checks=True)
    else:
        raise ValueError("graph_cls must be UndirectedGraph, DirectedGraph, "
                         "PointUndirectedGraph or PointDirectedGraph.")


def chain_graph(shape, graph_cls=PointDirectedGraph, closed=False):
    r"""
    Returns a chain graph given the landmarks configuration of a shape instance.

    Parameters
    ----------
    shape : :map:`PointCloud` or :map:`LandmarkGroup` or subclass
        The shape instance that defines the landmarks configuration based on
        which the graph will be created.
    graph_cls : `Graph` or `PointGraph` subclass
        The output graph type.
        Possible options are ::

            {:map:`UndirectedGraph`, :map:`DirectedGraph`, :map:`Tree`,
             :map:`PointUndirectedGraph`, :map:`PointDirectedGraph`,
             :map:`PointTree`}

    closed : `bool`, optional
        If ``True``, then the chain will be closed (i.e. edge between the
        first and last vertices).

    Returns
    -------
    graph : `Graph` or `PointGraph` subclass
        The generated graph.

    Raises
    ------
    ValueError
        A closed chain graph cannot be a Tree or PointTree instance.
    ValueError
        graph_cls must be UndirectedGraph, DirectedGraph, Tree,
        PointUndirectedGraph, PointDirectedGraph or PointTree.
    """
    # get points and number of vertices
    points, n_vertices = _get_points_and_number_of_vertices(shape)

    # create chain graph edges
    edges = _get_chain_graph_edges(range(n_vertices), closed=closed)

    # return graph
    if graph_cls == Tree:
        if closed:
            raise ValueError("A closed chain graph cannot be a Tree "
                             "instance.")
        else:
            return graph_cls.init_from_edges(edges=edges, n_vertices=n_vertices,
                                             root_vertex=0, skip_checks=True)
    elif graph_cls == PointTree:
        if closed:
            raise ValueError("A closed chain graph cannot be a PointTree "
                             "instance.")
        else:
            return graph_cls.init_from_edges(points=points, edges=edges,
                                             root_vertex=0, skip_checks=True)
    elif graph_cls == UndirectedGraph or graph_cls == DirectedGraph:
        return graph_cls.init_from_edges(edges=edges, n_vertices=n_vertices,
                                         skip_checks=True)
    elif graph_cls == PointUndirectedGraph or graph_cls == PointDirectedGraph:
        return graph_cls.init_from_edges(points=points, edges=edges,
                                         skip_checks=True)
    else:
        raise ValueError("graph_cls must be UndirectedGraph, DirectedGraph, "
                         "Tree, PointUndirectedGraph, PointDirectedGraph or "
                         "PointTree.")


def delaunay_graph(shape, return_pointgraph=True):
    r"""
    Returns a graph with the edges being generated by Delaunay triangulation.

    Parameters
    ----------
    shape : :map:`PointCloud` or :map:`LandmarkGroup` or subclass
        The shape instance that defines the landmarks configuration based on
        which the graph will be created.
    return_pointgraph : `bool`, optional
        If ``True``, then a :map:`PointUndirectedGraph` instance will be
        returned. If ``False``, then an :map:`UndirectedGraph` instance will be
        returned.

    Returns
    -------
    graph : :map:`UndirectedGraph` or :map:`PointUndirectedGraph`
        The generated graph.
    """
    # get TriMesh instance that estimates the Delaunay triangulation
    if isinstance(shape, PointCloud):
        trimesh = TriMesh(shape.points)
        n_vertices = shape.n_points
        points = shape.points
    else:
        raise ValueError("shape must be either a LandmarkGroup or a "
                         "PointCloud instance.")

    # get edges
    edges = trimesh.edge_indices()

    # return graph
    if return_pointgraph:
        return PointUndirectedGraph.init_from_edges(
            points=points, edges=edges, skip_checks=True)
    else:
        return UndirectedGraph.init_from_edges(
            edges=edges, n_vertices=n_vertices, skip_checks=True)<|MERGE_RESOLUTION|>--- conflicted
+++ resolved
@@ -1,10 +1,6 @@
-<<<<<<< HEAD
-=======
 import numpy as np
 import scipy.sparse as sparse
 
-from menpo.landmark import LandmarkGroup
->>>>>>> a1a11dc0
 from . import (PointCloud, UndirectedGraph, DirectedGraph, Tree, TriMesh,
                PointUndirectedGraph, PointDirectedGraph, PointTree)
 
