--- conflicted
+++ resolved
@@ -12,12 +12,7 @@
      "collapsed": false,
      "input": [
       "%matplotlib inline\n",
-<<<<<<< HEAD
-      "from pybug.io import auto_import\n",
-      "from pybug import data_path_to"
-=======
       "import pybug.io as pio"
->>>>>>> 970c16e2
      ],
      "language": "python",
      "metadata": {},
